--- conflicted
+++ resolved
@@ -96,11 +96,8 @@
         return 'Vormkracht10\Mails\Events\Mail'.Str::studly($this->type->value);
     }
 
-    public function unSuppress(): void
+    public function unSuppress()
     {
-<<<<<<< HEAD
-        event(new MailUnsuppressed($this));
-=======
         if (config('mail.default') === 'postmark') {
 
             $client = Http::asJson()
@@ -138,6 +135,5 @@
                 throw new \Exception('Failed to unsuppress email address due to '.$response);
             }
         }
->>>>>>> bea0926b
     }
 }