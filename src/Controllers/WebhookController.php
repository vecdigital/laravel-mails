--- conflicted
+++ resolved
@@ -12,11 +12,7 @@
 {
     public function __invoke(Request $request, string $driver): Response
     {
-<<<<<<< HEAD
-        if (array_key_exists($driver, array_column(Provider::cases(), 'name'))) {
-=======
         if (! in_array($driver, array_column(Provider::cases(), 'value'))) {
->>>>>>> 5b17886e
             return response('Unknown provider.', status: 400);
         }
 
